--- conflicted
+++ resolved
@@ -17,11 +17,7 @@
 use AnyEvent::HTTP;
 use Google::ProtocolBuffers;
 
-<<<<<<< HEAD
-our $VERSION = '3.19';
-=======
 our $VERSION = '3.18';
->>>>>>> 4eba51bb
 
 =head1 NAME
 
